--- conflicted
+++ resolved
@@ -69,11 +69,7 @@
     name = img.name
 
     if img.sb_props.source:
-<<<<<<< HEAD
-        return img.sb_props.source
-=======
         name = os.path.normpath(img.sb_props.source_abs)
->>>>>>> df7f7589
 
     elif not img.packed_file and fp:
         name = os.path.normpath(bpy.path.abspath(fp) if fp.startswith("//") else fp)
@@ -112,19 +108,9 @@
         img = None
         w, h, name, pixels = self.args
 
-<<<<<<< HEAD
-        for i in bpy.data.images:
-            if (i.sb_props.source == name) or \
-                    (name == (bpy.path.abspath(i.filepath) if i.filepath.startswith("//") else i.filepath)) \
-                    or (name == i.name):
-                img = i
-                break
-        else:
-=======
         try:
             img = next(i for i in bpy.data.images if name == image_name(i))
         except StopIteration:
->>>>>>> df7f7589
             # to avoid accidentally reviving deleted images, we ignore anything doesn't exist already
             return
 
